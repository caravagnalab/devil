#' Fit Statistical Model for Count Data
#'
#' @description
#' Fits a statistical model to count data, particularly designed for RNA sequencing data analysis.
#' The function estimates regression coefficients (beta), gene-wise overdispersion parameters,
#' and normalizes data using size factors. It supports both CPU and (optionally) GPU-based
#' computation with parallel processing capabilities.
#'
#' @details
#' The function implements a negative binomial regression model with the following steps:
#' \enumerate{
#'   \item Computes size factors for data normalization (if requested)
#'   \item Initializes model parameters including beta coefficients and overdispersion
#'   \item Fits the regression coefficients using either CPU (parallel) or GPU computation
#'   \item Optionally fits/updates overdispersion parameters using one of several strategies
#' }
#'
#' The model fitting process uses iterative optimization with configurable convergence
#' criteria and maximum iterations. For large datasets, the GPU implementation processes
#' genes in batches for improved memory efficiency.
#'
#' @section Size Factor Methods:
#' Three normalization methods are available when \code{size_factors} is a character string:
#' \itemize{
#'   \item \code{"normed_sum"} (default): Geometric mean normalization based on library sizes.
#'     Fast and works well for most datasets.
#'   \item \code{"psinorm"}: Psi-normalization using Pareto distribution MLE.
#'     More robust to highly variable genes.
#'   \item \code{"edgeR"}: edgeR's TMM with singleton pairing method.
#'     Requires the edgeR package from Bioconductor.
#' }
#' If \code{size_factors = NULL}, no normalization is performed and all size factors are set to 1.
#'
#' @section Overdispersion Strategies:
#' The \code{overdispersion} argument controls how gene-wise overdispersion is handled:
#' \itemize{
#'   \item \code{"old"} or \code{"MLE"}: Overdispersion is fit via the original (legacy) NB
#'         MLE-based procedure (with Cox–Reid adjustment inside \code{fit_dispersion()}).
#'   \item \code{"new"} or \code{"I"}: Overdispersion is fit via the new iterative NB
#'         routine implemented in \code{fit_overdispersion_cppp()}, typically faster and
#'         more stable for large single-cell datasets.
#'   \item \code{"MOM"}: Overdispersion is estimated using a method-of-moments approach via
#'         \code{estimate_mom_dispersion_cpp()}, which is cheap and provides a rough
#'         dispersion estimate.
#'   \item \code{FALSE}: Disable overdispersion fitting and use a Poisson model
#'         (overdispersion fixed to 0).
#' }
#'
#' @param input_matrix A numeric matrix of count data (genes × samples).
#'   Rows represent genes/features, columns represent samples/cells.
#' @param design_matrix A numeric matrix of predictor variables (samples × predictors).
#'   Each row corresponds to a sample, each column to a predictor variable.
#'   Must have \code{nrow(design_matrix) == ncol(input_matrix)}.
#' @param overdispersion Character or logical. Strategy for estimating overdispersion:
#'   one of \code{"new"}, \code{"I"}, \code{"old"}, \code{"MLE"}, \code{"MOM"}, or
#'   \code{FALSE} to disable overdispersion fitting (Poisson model).
#'   Default: \code{"MOM"}.
#' @param init_overdispersion Numeric scalar or \code{NULL}. Initial value for the
#'   overdispersion parameter used as a starting point for the iterative procedures.
#'   If \code{NULL}, an initial value is estimated from the data via \code{estimate_dispersion()}.
#'   Recommended value if specified: \code{100}. Default: \code{NULL}.
<<<<<<< HEAD
#' @param init_beta_rough Logial. Whether to initialize betas in a rough but extremely fast way.
=======
#' @param init_beta_rough Logical. Whether to initialize betas in a rough but extremely fast way.
>>>>>>> 1619913d
#'   Default: \code{FALSE}.
#' @param offset Numeric scalar. Value used when computing the offset vector to avoid
#'   numerical issues with zero counts. Default: \code{0}.
#' @param size_factors Character string or \code{NULL}. Method for computing normalization
#'   factors to account for different sequencing depths. Options are:
#'   \itemize{
#'     \item \code{NULL} (default):  No normalization (all size factors set to 1)
#'     \item \code{"normed_sum"}: Geometric mean normalization
#'     \item \code{"psinorm"}: Psi-normalization
#'     \item \code{"edgeR"}: edgeR TMM method
#'   }
#' @param verbose Logical. Whether to print progress messages during execution.
#'   Default: \code{FALSE}.
#' @param max_iter Integer. Maximum number of iterations for parameter optimization
#'   (both beta and overdispersion routines). Default: \code{200}.
#' @param tolerance Numeric. Convergence criterion for parameter optimization.
#'   Default: \code{1e-3}.
#' @param CUDA Logical. Whether to use GPU acceleration (requires CUDA support and
#'   a compiled \code{beta_fit_gpu()} implementation). Default: \code{FALSE}.
#' @param batch_size Integer. Number of genes to process per batch in GPU mode.
#'   Only relevant if \code{CUDA = TRUE}. Default: \code{1024}.
#' @param parallel.cores Integer or \code{NULL}. Number of CPU cores for parallel
#'   processing with \code{parallel::mclapply}. If \code{NULL}, uses all available cores.
#'   Default: \code{1}.
#' @param profiling Logical. If \code{TRUE}, prints timing information for major
#'   steps (size factors, offset computation, initial dispersion, beta fit, theta fit).
#'   Useful for performance profiling. Default: \code{FALSE}.
#'
#' @return A list containing:
#' \describe{
#'   \item{beta}{Matrix of fitted coefficients (genes × predictors).}
#'   \item{overdispersion}{Vector of fitted overdispersion parameters (one per gene).}
#'   \item{iterations}{List with elements \code{beta_iters} and \code{theta_iters}
#'         giving the number of iterations used for each gene.}
#'   \item{size_factors}{Vector of computed size factors (one per sample).}
#'   \item{offset_vector}{Vector of offset values used in the model (length = number of samples).}
#'   \item{design_matrix}{Input design matrix (as provided, possibly coerced to numeric matrix).}
#'   \item{input_matrix}{Input count matrix (as provided, possibly coerced to numeric matrix).}
#'   \item{input_parameters}{List of used parameter values
#'         (\code{max_iter}, \code{tolerance}, \code{parallel.cores}).}
#' }
#'
#' @export
#' @rawNamespace useDynLib(devil);
fit_devil = function(
    input_matrix,
    design_matrix,
    overdispersion = "MOM",
    init_overdispersion = NULL,
    init_beta_rough = FALSE,
    offset=0,
    size_factors=NULL,
    verbose=FALSE,
    max_iter=200,
    tolerance=1e-3,
    CUDA = FALSE,
    batch_size = 1024L,
    parallel.cores=1,
<<<<<<< HEAD
    profiling = FALSE) {

  # - Input parameters ----
=======
    profiling = FALSE,
    TEST = FALSE) {
  
>>>>>>> 1619913d
  # Read general info about input matrix and design matrix
  gene_names <- rownames(input_matrix)
  ngenes <- nrow(input_matrix)
  nfeatures <- ncol(design_matrix)

  # Detect cores to use
  max.cores <- parallel::detectCores()
  if (is.null(parallel.cores)) {
    n.cores <- max.cores
  } else {
    if (parallel.cores > max.cores) {
      message(paste0("Requested ", parallel.cores, " cores, but only ", max.cores, " available."))
    }
    n.cores <- min(max.cores, parallel.cores)
  }

  # Check if CUDA is available
  CUDA_is_available <- FALSE
  if (CUDA) {
    if (!exists("beta_fit_gpu", mode = "function")) {
      warning("CUDA support was not enabled during package installation. ",
              "The beta_fit_gpu function is not available. ",
              "Reinstall with configure.args='--with-cuda' to enable GPU acceleration. ",
              "Falling back to CPU computation.")
      CUDA <- FALSE
    } else {
      message("CUDA support detected - using GPU acceleration")
      CUDA_is_available <- TRUE
    }
  }

<<<<<<< HEAD
  # - CPU and GPU common part (i.e. size_factors and offset_vectors) ----
  ## - Compute size factors ----
  if (profiling) start = Sys.time()
=======
  # Compute size factors, common to CPU and GPU path
>>>>>>> 1619913d
  if (!is.null(size_factors)) {
    if (verbose) { message("Compute size factors") }
    if (profiling) t_start <- Sys.time()
    sf <- calculate_sf(input_matrix, method = size_factors, verbose = verbose)
    if (profiling) {
      t_end <- Sys.time()
      message(sprintf("[TIMING] Size factors computation: %.3f seconds", as.numeric(difftime(t_end, t_start, units = "secs"))))
    }
  } else {
    sf <- rep(1, nrow(design_matrix))
  }
<<<<<<< HEAD
  if (profiling) {
    end = Sys.time()
    message(paste0("Size factors computing : ", end - start))
  }

  ## - Compute offset vector ----
  if (profiling) start = Sys.time()
  offset_vector = compute_offset_vector(offset, input_matrix, sf)
  if (profiling) {
    end = Sys.time()
    message(paste0("Offset vector computing : ", end - start))
  }

  # - Start GPU vs CPU branch ----
  if (profiling) start = Sys.time()
  if (CUDA & CUDA_is_available) {
    ## - GPU branch ----
    message("Messing with CUDA! Implementation still needed")

=======

  # Calculate offset vector, common to CPU and GPU path
  offset_vector <- compute_offset_vector(offset, input_matrix, sf)

  # Initialize overdispersion, only CPU, in case of GPU the dispersion is initialized on device.
  if (!CUDA) {
    if (is.null(init_overdispersion)) {
      if (verbose) { message("Initialize overdispersion") }
      if (profiling) t_start <- Sys.time()
      # dispersion_init <- c(estimate_dispersion(input_matrix, offset_vector))
      if (profiling) {
        t_end <- Sys.time()
        message(sprintf("[TIMING] Overdispersion initialization: %.3f seconds", as.numeric(difftime(t_end, t_start, units = "secs"))))
      }
    } else {
      dispersion_init <- rep(init_overdispersion, nrow(input_matrix))
    }
  }


  if (verbose) { message("Initialize beta estimate") }
  if (profiling) start = Sys.time()

  #beta_0 = initialize_beta_univariate_matrix_cpp(design_matrix, input_matrix, sf)
  if (profiling) t_start <- Sys.time()

  # GPU always uses rough initialization (computed on device)
  # CPU can use either rough or full initialization
  if (!CUDA | !CUDA_is_available) {
    if (init_beta_rough) {
      beta_0 <- matrix(0, nrow = nrow(input_matrix), ncol = ncol(design_matrix))
      beta_0[,1] <- DelayedMatrixStats::rowMeans2(input_matrix) %>% log1p()
    } else {
      beta_0 <- init_beta(input_matrix, design_matrix, offset_vector)
    }
  }

  if (profiling) {
    t_end <- Sys.time()
    message(sprintf("[TIMING] Beta initialization: %.3f seconds", as.numeric(difftime(t_end, t_start, units = "secs"))))
  }

  if (CUDA & CUDA_is_available) {
>>>>>>> 1619913d
    remainder = ngenes %% batch_size
    extra_genes = remainder
    genes_batch = ngenes - extra_genes

    if (verbose) { message("Fit beta coefficients (GPU)") }
    if (profiling) t_start <- Sys.time()

    res_beta_fit <- beta_fit_gpu(
      input_matrix[1:genes_batch,],
      design_matrix,
      offset_vector,
      max_iter = max_iter,
      eps = tolerance,
      batch_size = batch_size,
      TEST = TEST
    )

    if (remainder > 0) {
      res_beta_fit_extra <- beta_fit_gpu(
        input_matrix[(genes_batch+1):ngenes,],
        design_matrix,
        offset_vector,
        max_iter = max_iter,
        eps = tolerance,
        batch_size = extra_genes,
        TEST = TEST
      )
    }

    if (profiling) {
      t_end <- Sys.time()
      message(sprintf("[TIMING] Beta fitting (GPU): %.3f seconds", as.numeric(difftime(t_end, t_start, units = "secs"))))
    }

    if (verbose) { message("Process GPU results") }
    if (profiling) t_start <- Sys.time()
    beta = res_beta_fit$mu_beta
    # Get the GPU-computed theta values (MOM overdispersion)
    theta_gpu = res_beta_fit$theta

    if (remainder > 0) {
      beta_extra = res_beta_fit_extra$mu_beta
      beta <- rbind(beta, beta_extra)
      beta_iters=c(res_beta_fit$iter, res_beta_fit_extra$iter)
      # Combine theta values from both batches
      theta_gpu = c(theta_gpu, res_beta_fit_extra$theta)
    } else {
      beta_iters=c(res_beta_fit$iter)
    }
    
    # Debug: Consistency check for beta initialization (only if TEST enabled)
    if (TEST && !is.null(res_beta_fit$beta_init)) {
      if (verbose) { message("Performing GPU vs CPU beta initialization consistency check") }
      if (profiling) t_start_init <- Sys.time()
      
      # Get GPU beta_init
      beta_init_gpu = res_beta_fit$beta_init
      if (remainder > 0) {
        beta_init_gpu = rbind(beta_init_gpu, res_beta_fit_extra$beta_init)
      }
      
      # Compute CPU rough initialization for comparison
      beta_init_cpu = matrix(0, nrow = nrow(input_matrix), ncol = ncol(design_matrix))
      beta_init_cpu[,1] = rowMeans(input_matrix) %>% log1p()
      
      if (profiling) {
        t_end_init <- Sys.time()
        message(sprintf("[TIMING] CPU beta initialization (for comparison): %.3f seconds", as.numeric(difftime(t_end_init, t_start_init, units = "secs"))))
      }
      
      # Compare first column (intercept) since other columns are all zeros
      abs_diff_init <- abs(beta_init_gpu[, 1] - beta_init_cpu[, 1])
      rel_diff_init <- abs_diff_init / (abs(beta_init_cpu[, 1]) + 1e-10)
      
      message(sprintf("Beta initialization consistency check (intercept only):"))
      message(sprintf("  Mean absolute difference: %.6f", mean(abs_diff_init)))
      message(sprintf("  Median absolute difference: %.6f", median(abs_diff_init)))
      message(sprintf("  Max absolute difference: %.6f", max(abs_diff_init)))
      message(sprintf("  Mean relative difference: %.6f", mean(rel_diff_init)))
      message(sprintf("  Median relative difference: %.6f", median(rel_diff_init)))
      message(sprintf("  Max relative difference: %.6f", max(rel_diff_init)))
      message(sprintf("  Correlation: %.6f", cor(beta_init_gpu[, 1], beta_init_cpu[, 1])))
      
      # Check for potential issues
      n_large_diff_init <- sum(rel_diff_init > 0.01)  # More than 1% difference
      if (n_large_diff_init > 0) {
        warning(sprintf("Found %d genes (%.1f%%) with >1%% relative difference in beta initialization",
                       n_large_diff_init, 100 * n_large_diff_init / length(beta_init_gpu[, 1])))
      }
    }
    
    # Compute or retrieve dispersion (k) values
    if (TEST && !is.null(res_beta_fit$k)) {
      # TEST mode: use GPU-computed k values for consistency check
      if (verbose) { message("Performing GPU vs CPU dispersion consistency check") }
      dispersion_init_gpu = res_beta_fit$k
      if (remainder > 0) {
        dispersion_init_gpu = c(dispersion_init_gpu, res_beta_fit_extra$k)
      }
      
      dispersion_init_cpu <- c(estimate_dispersion(input_matrix, offset_vector))
      # Convert GPU k (which is 1/dispersion) back to dispersion for comparison
      dispersion_gpu <- 1.0 / dispersion_init_gpu
      
      # Calculate differences
      abs_diff <- abs(dispersion_gpu - dispersion_init_cpu)
      rel_diff <- abs_diff / (dispersion_init_cpu + 1e-10)  # Avoid division by zero
      
      message(sprintf("Dispersion consistency check:"))
      message(sprintf("  Mean absolute difference: %.6f", mean(abs_diff)))
      message(sprintf("  Median absolute difference: %.6f", median(abs_diff)))
      message(sprintf("  Max absolute difference: %.6f", max(abs_diff)))
      message(sprintf("  Mean relative difference: %.6f", mean(rel_diff)))
      message(sprintf("  Median relative difference: %.6f", median(rel_diff)))
      message(sprintf("  Max relative difference: %.6f", max(rel_diff)))
      message(sprintf("  Correlation: %.6f", cor(dispersion_gpu, dispersion_init_cpu)))
      
      # Check for potential issues
      n_large_diff <- sum(rel_diff > 0.1)  # More than 10% difference
      if (n_large_diff > 0) {
        warning(sprintf("Found %d genes (%.1f%%) with >10%% relative difference between GPU and CPU dispersion estimates",
                       n_large_diff, 100 * n_large_diff / length(dispersion_gpu)))
      }
      
      # Use GPU k values
      dispersion_init = dispersion_init_gpu
    } else {
      # Production mode: compute dispersion on CPU (no GPU transfer overhead)
      if (verbose) { message("Computing dispersion on CPU") }
      if (profiling) t_start_disp <- Sys.time()
      
      dispersion_init <- c(estimate_dispersion(input_matrix, offset_vector))
      
      if (profiling) {
        t_end_disp <- Sys.time()
        message(sprintf("[TIMING] CPU dispersion computation: %.3f seconds", as.numeric(difftime(t_end_disp, t_start_disp, units = "secs"))))
      }
    }
    
    # Consistency check for MOM overdispersion: compare GPU vs CPU (only if TEST enabled)
    if (overdispersion == "MOM" && TEST) {
      if (verbose) { message("Performing GPU vs CPU MOM overdispersion consistency check") }
      if (profiling) t_start <- Sys.time()
      
      # Compute MOM overdispersion on CPU for comparison
      theta_cpu = estimate_mom_dispersion_cpp(input_matrix, design_matrix, beta, sf)
      
      if (profiling) {
        t_end <- Sys.time()
        message(sprintf("[TIMING] CPU MOM overdispersion (for comparison): %.3f seconds", as.numeric(difftime(t_end, t_start, units = "secs"))))
      }
      
      # Calculate differences
      abs_diff_theta <- abs(theta_gpu - theta_cpu)
      rel_diff_theta <- abs_diff_theta / (theta_cpu + 1e-10)  # Avoid division by zero
      
      message(sprintf("MOM Overdispersion (theta) consistency check:"))
      message(sprintf("  Mean absolute difference: %.6f", mean(abs_diff_theta)))
      message(sprintf("  Median absolute difference: %.6f", median(abs_diff_theta)))
      message(sprintf("  Max absolute difference: %.6f", max(abs_diff_theta)))
      message(sprintf("  Mean relative difference: %.6f", mean(rel_diff_theta)))
      message(sprintf("  Median relative difference: %.6f", median(rel_diff_theta)))
      message(sprintf("  Max relative difference: %.6f", max(rel_diff_theta)))
      message(sprintf("  Correlation: %.6f", cor(theta_gpu, theta_cpu)))
      
      # Check for potential issues
      n_large_diff_theta <- sum(rel_diff_theta > 0.1)  # More than 10% difference
      if (n_large_diff_theta > 0) {
        warning(sprintf("Found %d genes (%.1f%%) with >10%% relative difference between GPU and CPU MOM overdispersion estimates",
                       n_large_diff_theta, 100 * n_large_diff_theta / length(theta_gpu)))
      }
    }
    
    # Use GPU-computed MOM overdispersion if available
    if (overdispersion == "MOM") {
      if (verbose) { message("Using GPU-computed MOM overdispersion (theta)") }
      theta = theta_gpu
      theta_iters = 0
    }
    
    # Consistency check for beta fitting: compare GPU vs CPU (only if TEST enabled)
    if (TEST) {
      if (verbose) { message("Performing GPU vs CPU beta fitting consistency check") }
      if (profiling) t_start_beta <- Sys.time()
      
      # Compute rough beta initialization for CPU comparison (same as GPU uses)
      beta_0_test = matrix(0, nrow = nrow(input_matrix), ncol = ncol(design_matrix))
      beta_0_test[,1] = rowMeans(input_matrix) %>% log1p()
      
      # Compute beta on CPU for comparison
      tmp_cpu <- parallel::mclapply(1:ngenes, function(i) {
        beta_fit(input_matrix[i,], design_matrix, beta_0_test[i,], offset_vector, dispersion_init[i], max_iter = max_iter, eps = tolerance)
      }, mc.cores = n.cores)
      
      beta_cpu <- lapply(1:ngenes, function(i) { tmp_cpu[[i]]$mu_beta }) %>% do.call("rbind", .)
      
      if (profiling) {
        t_end_beta <- Sys.time()
        message(sprintf("[TIMING] CPU beta fitting (for comparison): %.3f seconds", as.numeric(difftime(t_end_beta, t_start_beta, units = "secs"))))
      }
      
      # Calculate differences
      abs_diff_beta <- abs(beta - beta_cpu)
      rel_diff_beta <- abs_diff_beta / (abs(beta_cpu) + 1e-10)  # Avoid division by zero
      
      # Find problematic elements (large relative diff but check if absolute is also large)
      large_rel_idx <- which(rel_diff_beta > 1.0)  # >100% relative difference
      
      message(sprintf("Beta fitting consistency check:"))
      message(sprintf("  Mean absolute difference: %.6f", mean(abs_diff_beta)))
      message(sprintf("  Median absolute difference: %.6f", median(abs_diff_beta)))
      message(sprintf("  Max absolute difference: %.6f", max(abs_diff_beta)))
      message(sprintf("  Mean relative difference: %.6f", mean(rel_diff_beta)))
      message(sprintf("  Median relative difference: %.6f", median(rel_diff_beta)))
      message(sprintf("  Max relative difference: %.6f", max(rel_diff_beta)))
      message(sprintf("  Correlation: %.6f", cor(c(beta), c(beta_cpu))))
      
      # Additional diagnostics for large relative differences
      if (length(large_rel_idx) > 0) {
        message(sprintf("  Found %d elements with >100%% relative difference:", length(large_rel_idx)))
        message(sprintf("    - Their mean absolute difference: %.6f", mean(abs_diff_beta[large_rel_idx])))
        message(sprintf("    - Their mean |beta_cpu| value: %.6f (small values amplify relative diff)", mean(abs(c(beta_cpu)[large_rel_idx]))))
        
        # Check if large relative differences are actually problematic
        large_abs_and_rel <- sum(abs_diff_beta > 0.1 & rel_diff_beta > 0.1)
        if (large_abs_and_rel > 0) {
          warning(sprintf("Found %d elements with BOTH >0.1 absolute AND >10%% relative difference - this may indicate a real problem!", large_abs_and_rel))
        }
      }
      
      # Check for potential issues (use combined threshold)
      n_large_diff_beta <- sum(abs_diff_beta > 0.01 & rel_diff_beta > 0.01)  # More than 1% relative AND >0.01 absolute difference
      if (n_large_diff_beta > 0) {
        warning(sprintf("Found %d elements (%.1f%%) with >1%% relative difference between GPU and CPU beta estimates",
                       n_large_diff_beta, 100 * n_large_diff_beta / length(c(beta))))
      }
    }

    if (is.null(dim(beta))) {
      beta <- matrix(beta, ncol = 1)
    }
    if (profiling) {
      t_end <- Sys.time()
      message(sprintf("[TIMING] GPU results processing: %.3f seconds", as.numeric(difftime(t_end, t_start, units = "secs"))))
    }

  } else {
    ## - CPU branch ----
<<<<<<< HEAD
    fit_res = cpu_fit(input_matrix = input_matrix,
=======
    fit_res <- cpu_fit(input_matrix = input_matrix,
>>>>>>> 1619913d
                      design_matrix = design_matrix,
                      offset_vector = offset_vector,
                      init_overdispersion = init_overdispersion,
                      init_beta_rough = init_beta_rough,
                      overdispersion = overdispersion,
                      n.cores = n.cores, max_iter = max_iter,
                      tolerance = tolerance, verbose = verbose)
<<<<<<< HEAD
  }

  if (profiling) {
    end = Sys.time()
    message(paste0("Beta fit computing : ", end - start))
  }

  return(list(
    beta=fit_res$beta,
    overdispersion=fit_res$theta,
    iterations=fit_res$iterations,
    size_factors=sf,
    offset_vector=offset_vector,
    design_matrix=design_matrix,
    input_matrix=input_matrix,
    input_parameters=list(max_iter=max_iter, tolerance=tolerance, parallel.cores=n.cores)
  ))
}

# Inner CPU fitting function
cpu_fit <- function(input_matrix, design_matrix, offset_vector,
                    init_overdispersion, init_beta_rough, overdispersion,
                    n.cores, max_iter, tolerance, verbose) {

  ngenes <- nrow(input_matrix)
  gene_names <- rownames(input_matrix)

  # - Initialize dispersion ---
  if (verbose) message("Initialize theta")
  if (is.null(init_overdispersion)) {
    dispersion_init <- estimate_dispersion(input_matrix, offset_vector)
  } else {
    dispersion_init <- rep(init_overdispersion, nrow(input_matrix))
  }

  # - Initialize beta ---
  if (verbose) message("Initialize beta")
  if (isTRUE(init_beta_rough)) {
    beta_0 <- matrix(0, nrow = nrow(input_matrix), ncol = ncol(design_matrix))
    beta_0[, 1] <- DelayedMatrixStats::rowMeans2(input_matrix) %>% log1p()
  } else {
    beta_0 <- init_beta(input_matrix, design_matrix, offset_vector)
  }

=======
  }

  return(list(
    beta=fit_res$beta,
    overdispersion=fit_res$theta,
    iterations=fit_res$iterations,
    size_factors=sf,
    offset_vector=offset_vector,
    design_matrix=design_matrix,
    input_matrix=input_matrix,
    input_parameters=list(max_iter=max_iter, tolerance=tolerance, parallel.cores=n.cores)
  ))
}

# Inner CPU fitting function
cpu_fit <- function(input_matrix, design_matrix, offset_vector,
                    init_overdispersion, init_beta_rough, overdispersion,
                    n.cores, max_iter, tolerance, verbose) {

  ngenes <- nrow(input_matrix)
  gene_names <- rownames(input_matrix)

  # - Initialize dispersion ---
  if (verbose) message("Initialize theta")
  if (is.null(init_overdispersion)) {
    dispersion_init <- estimate_dispersion(input_matrix, offset_vector)
  } else {
    dispersion_init <- rep(init_overdispersion, nrow(input_matrix))
  }

  # - Initialize beta ---
  if (verbose) message("Initialize beta")
  if (isTRUE(init_beta_rough)) {
    beta_0 <- matrix(0, nrow = nrow(input_matrix), ncol = ncol(design_matrix))
    beta_0[, 1] <- DelayedMatrixStats::rowMeans2(input_matrix) %>% log1p()
  } else {
    beta_0 <- init_beta(input_matrix, design_matrix, offset_vector)
  }

>>>>>>> 1619913d
  # - Fit betas ---
  if (verbose) message("Fitting beta coefficients")

  tmp <- parallel::mclapply(
    X = seq_len(ngenes),
    mc.cores = n.cores,
    FUN = function(i) {
      beta_fit(
        input_matrix[i, ],
        design_matrix,
        beta_0[i, ],
        offset_vector,
        dispersion_init[i],
        max_iter = max_iter,
        eps      = tolerance
      )
    }
  )

  beta       <- do.call(rbind, lapply(tmp, `[[`, "mu_beta"))
  beta_iters <- vapply(tmp, `[[`, integer(1L), "iter")
  rownames(beta) <- gene_names

  # - Fit theta (overdispersion) ---
  if (!isFALSE(overdispersion)) {
    if (verbose) message("Fit overdispersion (mode = ", overdispersion, ")")

    if (overdispersion %in% c("old", "MLE")) {

      theta <- parallel::mclapply(
        X = seq_len(ngenes),
        mc.cores = n.cores,
        FUN = function(i) {
          fit_dispersion(
            beta      = beta[i, ],
            design_matrix,
            input_matrix[i, ],
            offset_vector,
            tolerance = tolerance,
            max_iter  = max_iter,
            do_cox_reid_adjustment = TRUE
          )
        }
      ) %>% unlist()

      theta_iters <- NA_integer_

    } else if (overdispersion %in% c("new", "I")) {

      y_unique_cap <- as.integer(ncol(input_matrix) / 2L)

      tmp_theta <- parallel::mclapply(
        X = seq_len(ngenes),
        mc.cores = n.cores,
        FUN = function(i) {
          fit_overdispersion_cppp(
            y            = input_matrix[i, ],
            X            = design_matrix,
            mu_beta      = beta[i, ],
            off          = offset_vector,
            kappa        = dispersion_init[i],
            max_iter     = max_iter,
            eps_theta    = tolerance,
            newton_max   = 16L,
            y_unique_cap = y_unique_cap
          )
        }
      )

      theta       <- vapply(tmp_theta, `[[`, numeric(1L), "kappa")
      theta_iters <- vapply(tmp_theta, `[[`, integer(1L), "kappa_iters")

    } else if (overdispersion == "MOM") {

      theta       <- estimate_mom_dispersion_cpp(input_matrix, design_matrix, beta, exp(offset_vector))
      theta_iters <- 0L

    } else {
      stop("Unknown overdispersion mode: ", overdispersion)
    }

  } else {
    theta       <- rep(0, ngenes)
    theta_iters <- 0L
  }

  list(
    beta       = beta,
    theta      = theta,
    iterations = list(
      beta_iters  = beta_iters,
      theta_iters = theta_iters
    )
  )
}


# get_groups_for_model_matrix <- function(model_matrix){
#   if(! lte_n_equal_rows(model_matrix, ncol(model_matrix))){
#     return(NULL)
#   }else{
#     get_row_groups(model_matrix, n_groups = ncol(model_matrix))
#   }
# }
#
# handle_input_matrix <- function(input_matrix, verbose) {
#   if(is.matrix(input_matrix)){
#     if(!is.numeric(input_matrix)){
#       stop("The input_matrix argument must consist of numeric values and not of ", mode(input_matrix), " values")
#     }
#     data_mat <- input_matrix
#   } else if (methods::is(input_matrix, "DelayedArray")){
#     data_mat <- input_matrix
#   } else if (methods::is(input_matrix, "dgCMatrix") || methods::is(input_matrix, "dgTMatrix")) {
#     data_mat <- as.matrix(input_matrix)
#   }else{
#     stop("Cannot handle data of class '", class(input_matrix), "'.",
#          "It must be of type dense matrix object (i.e., a base matrix or DelayedArray),",
#          " or a container for such a matrix (for example: SummarizedExperiment).")
#   }
#   data_mat
# }


# fit_devil_old <- function(
#     input_matrix,
#     design_matrix,
#     overdispersion = "MOM",
#     init_overdispersion = NULL,
#     init_beta_rough = FALSE,
#     # do_cox_reid_adjustment = TRUE,
#     offset=0,
#     size_factors=NULL,
#     verbose=FALSE,
#     max_iter=200,
#     tolerance=1e-3,
#     CUDA = FALSE,
#     batch_size = 1024L,
#     parallel.cores=1,
#     profiling = FALSE) {
#
#   # Read general info about input matrix and design matrix
#   gene_names <- rownames(input_matrix)
#   ngenes <- nrow(input_matrix)
#   nfeatures <- ncol(design_matrix)
#
#   # Detect cores to use
#   max.cores <- parallel::detectCores()
#   if (is.null(parallel.cores)) {
#     n.cores = max.cores
#   } else {
#     if (parallel.cores > max.cores) {
#       message(paste0("Requested ", parallel.cores, " cores, but only ", max.cores, " available."))
#     }
#     n.cores = min(max.cores, parallel.cores)
#   }
#
#   # Check if CUDA is available
#   CUDA_is_available <- FALSE
#   if (CUDA) {
#     if (!exists("beta_fit_gpu", mode = "function")) {
#       warning("CUDA support was not enabled during package installation. ",
#               "The beta_fit_gpu function is not available. ",
#               "Reinstall with configure.args='--with-cuda' to enable GPU acceleration. ",
#               "Falling back to CPU computation.")
#       CUDA <- FALSE
#     } else {
#       message("CUDA support detected - using GPU acceleration")
#       CUDA_is_available <- TRUE
#     }
#   }
#
#   # Compute size factors
#   if (profiling) start = Sys.time()
#
#   if (!is.null(size_factors)) {
#     if (verbose) { message("Compute size factors") }
#     sf <- calculate_sf(input_matrix, method = size_factors, verbose = verbose)
#   } else {
#     sf <- rep(1, nrow(design_matrix))
#   }
#
#   if (profiling) {
#     end = Sys.time()
#     message(paste0("Size factors computing : ", end - start))
#   }
#
#   # Calculate offset vector
#   if (profiling) start = Sys.time()
#   offset_vector = compute_offset_vector(offset, input_matrix, sf)
#   if (profiling) {
#     end = Sys.time()
#     message(paste0("Offset vector computing : ", end - start))
#   }
#
#   # Initialize overdispersion
#   if (profiling) start = Sys.time()
#   if (is.null(init_overdispersion)) {
#     dispersion_init <- c(estimate_dispersion(input_matrix, offset_vector))
#   } else {
#     dispersion_init <- rep(init_overdispersion, nrow(input_matrix))
#   }
#   if (profiling) {
#     end = Sys.time()
#     message(paste0("Theta init computing : ", end - start))
#   }
#
#   # if (verbose) { message("Initialize beta estimate") }
#   # groups <- devil:::get_groups_for_model_matrix(design_matrix)
#
#   if (verbose) { message("Initialize beta estimate") }
#   if (profiling) start = Sys.time()
#
#   if (init_beta_rough) {
#     beta_0 = matrix(0, nrow = nrow(input_matrix), ncol = ncol(design_matrix))
#     beta_0[,1] = rowMeans(input_matrix) %>% log1p()
#   } else {
#     beta_0 <- init_beta(input_matrix, design_matrix, offset_vector)
#   }
#   #beta_0 = initialize_beta_univariate_matrix_cpp(design_matrix, input_matrix, sf)
#   if (profiling) {
#     end = Sys.time()
#     message(paste0("Beta init computing : ", end - start))
#   }
#
#   if (profiling) start = Sys.time()
#   if (CUDA & CUDA_is_available) {
#     message("Messing with CUDA! Implementation still needed")
#
#     remainder = ngenes %% batch_size
#     extra_genes = remainder
#     genes_batch = ngenes - extra_genes
#
#     message("Fit beta CUDA")
#     start_time <- Sys.time()
#
#     res_beta_fit <- beta_fit_gpu(
#       input_matrix[1:genes_batch,],
#       design_matrix,
#       beta_0[1:genes_batch,],
#       offset_vector,
#       dispersion_init[1:genes_batch],
#       max_iter = max_iter,
#       eps = tolerance,
#       batch_size = batch_size
#     )
#
#     if (remainder > 0) {
#       res_beta_fit_extra <- beta_fit_gpu(
#         input_matrix[(genes_batch+1):ngenes,],
#         design_matrix,
#         beta_0[(genes_batch+1):ngenes,],
#         offset_vector,
#         dispersion_init[(genes_batch+1):ngenes],
#         max_iter = max_iter,
#         eps = tolerance,
#         batch_size = extra_genes
#       )
#     }
#
#     end_time <- Sys.time()
#     message("BETA GPU RUNTIME:")
#     message(as.numeric(difftime(end_time, start_time, units = "secs")))
#
#     beta = res_beta_fit$mu_beta
#
#     if (remainder > 0) {
#       beta_extra = res_beta_fit_extra$mu_beta
#       beta <- rbind(beta, beta_extra)
#       beta_iters=c(res_beta_fit$iter, res_beta_fit_extra$iter)
#     } else {
#       beta_iters=c(res_beta_fit$iter)
#     }
#
#     if (is.null(dim(beta))) {
#       beta = matrix(beta, ncol = 1)
#     }
#
#   } else {
#
#     if (verbose) { message("Fitting beta coefficients") }
#
#     tmp <- parallel::mclapply(1:ngenes, function(i) {
#       beta_fit(input_matrix[i,], design_matrix, beta_0[i,], offset_vector, dispersion_init[i], max_iter = max_iter, eps = tolerance)
#     }, mc.cores = n.cores)
#
#     beta <- lapply(1:ngenes, function(i) { tmp[[i]]$mu_beta }) %>% do.call("rbind", .)
#     rownames(beta) <- gene_names
#     beta_iters <- lapply(1:ngenes, function(i) { tmp[[i]]$iter }) %>% unlist()
#   }
#   if (profiling) {
#     end = Sys.time()
#     message(paste0("Beta fit computing : ", end - start))
#   }
#
#   if (profiling) start = Sys.time()
#   if (!isFALSE(overdispersion)) {
#     if (verbose) { message("Fit overdispersion") }
#
#     if (overdispersion %in% c("old", "MLE")) {
#       theta <- parallel::mclapply(1:ngenes, function(i) {
#         fit_dispersion(beta[i,], design_matrix, input_matrix[i,], offset_vector,
#                        tolerance = tolerance, max_iter = max_iter, do_cox_reid_adjustment = TRUE)
#       }, mc.cores = n.cores) %>% unlist()
#       theta_iters = NA
#     } else if (overdispersion %in% c("new", "I")) {
#       y_unique_cap = as.integer(dim(input_matrix)[2] / 2)
#       tmp <- parallel::mclapply(1:ngenes, function(i) {
#         fit_overdispersion_cppp(y = input_matrix[i,], X = design_matrix, mu_beta = beta[i,], off = offset_vector,
#                                 kappa = dispersion_init[i], max_iter = max_iter, eps_theta = tolerance,
#                                 newton_max = 16, y_unique_cap = y_unique_cap)
#       }, mc.cores = n.cores)
#
#       theta = lapply(tmp, function(x) x$kappa) %>% unlist()
#       theta_iters = lapply(tmp, function(x) x$kappa_iters) %>% unlist()
#     } else if (overdispersion == "MOM") {
#       theta = estimate_mom_dispersion_cpp(input_matrix, design_matrix, beta, sf)
#       theta_iters = 0
#     } else {
#       stop()
#     }
#   } else {
#     theta = rep(0, ngenes)
#     theta_iters = 0
#   }
#   if (profiling) {
#     end = Sys.time()
#     message(paste0("Theta fit computing : ", end - start))
#   }
#
#   return(list(
#     beta=beta,
#     overdispersion=theta,
#     iterations=list(beta_iters=beta_iters, theta_iters = theta_iters),
#     size_factors=sf,
#     offset_vector=offset_vector,
#     design_matrix=design_matrix,
#     input_matrix=input_matrix,
#     input_parameters=list(max_iter=max_iter, tolerance=tolerance, parallel.cores=n.cores)
#   )
#   )
# }<|MERGE_RESOLUTION|>--- conflicted
+++ resolved
@@ -59,11 +59,7 @@
 #'   overdispersion parameter used as a starting point for the iterative procedures.
 #'   If \code{NULL}, an initial value is estimated from the data via \code{estimate_dispersion()}.
 #'   Recommended value if specified: \code{100}. Default: \code{NULL}.
-<<<<<<< HEAD
-#' @param init_beta_rough Logial. Whether to initialize betas in a rough but extremely fast way.
-=======
 #' @param init_beta_rough Logical. Whether to initialize betas in a rough but extremely fast way.
->>>>>>> 1619913d
 #'   Default: \code{FALSE}.
 #' @param offset Numeric scalar. Value used when computing the offset vector to avoid
 #'   numerical issues with zero counts. Default: \code{0}.
@@ -122,15 +118,9 @@
     CUDA = FALSE,
     batch_size = 1024L,
     parallel.cores=1,
-<<<<<<< HEAD
     profiling = FALSE) {
 
   # - Input parameters ----
-=======
-    profiling = FALSE,
-    TEST = FALSE) {
-  
->>>>>>> 1619913d
   # Read general info about input matrix and design matrix
   gene_names <- rownames(input_matrix)
   ngenes <- nrow(input_matrix)
@@ -162,13 +152,7 @@
     }
   }
 
-<<<<<<< HEAD
-  # - CPU and GPU common part (i.e. size_factors and offset_vectors) ----
-  ## - Compute size factors ----
-  if (profiling) start = Sys.time()
-=======
   # Compute size factors, common to CPU and GPU path
->>>>>>> 1619913d
   if (!is.null(size_factors)) {
     if (verbose) { message("Compute size factors") }
     if (profiling) t_start <- Sys.time()
@@ -180,7 +164,7 @@
   } else {
     sf <- rep(1, nrow(design_matrix))
   }
-<<<<<<< HEAD
+
   if (profiling) {
     end = Sys.time()
     message(paste0("Size factors computing : ", end - start))
@@ -200,51 +184,7 @@
     ## - GPU branch ----
     message("Messing with CUDA! Implementation still needed")
 
-=======
-
-  # Calculate offset vector, common to CPU and GPU path
-  offset_vector <- compute_offset_vector(offset, input_matrix, sf)
-
-  # Initialize overdispersion, only CPU, in case of GPU the dispersion is initialized on device.
-  if (!CUDA) {
-    if (is.null(init_overdispersion)) {
-      if (verbose) { message("Initialize overdispersion") }
-      if (profiling) t_start <- Sys.time()
-      # dispersion_init <- c(estimate_dispersion(input_matrix, offset_vector))
-      if (profiling) {
-        t_end <- Sys.time()
-        message(sprintf("[TIMING] Overdispersion initialization: %.3f seconds", as.numeric(difftime(t_end, t_start, units = "secs"))))
-      }
-    } else {
-      dispersion_init <- rep(init_overdispersion, nrow(input_matrix))
-    }
-  }
-
-
-  if (verbose) { message("Initialize beta estimate") }
-  if (profiling) start = Sys.time()
-
-  #beta_0 = initialize_beta_univariate_matrix_cpp(design_matrix, input_matrix, sf)
-  if (profiling) t_start <- Sys.time()
-
-  # GPU always uses rough initialization (computed on device)
-  # CPU can use either rough or full initialization
-  if (!CUDA | !CUDA_is_available) {
-    if (init_beta_rough) {
-      beta_0 <- matrix(0, nrow = nrow(input_matrix), ncol = ncol(design_matrix))
-      beta_0[,1] <- DelayedMatrixStats::rowMeans2(input_matrix) %>% log1p()
-    } else {
-      beta_0 <- init_beta(input_matrix, design_matrix, offset_vector)
-    }
-  }
-
-  if (profiling) {
-    t_end <- Sys.time()
-    message(sprintf("[TIMING] Beta initialization: %.3f seconds", as.numeric(difftime(t_end, t_start, units = "secs"))))
-  }
-
   if (CUDA & CUDA_is_available) {
->>>>>>> 1619913d
     remainder = ngenes %% batch_size
     extra_genes = remainder
     genes_batch = ngenes - extra_genes
@@ -493,11 +433,8 @@
 
   } else {
     ## - CPU branch ----
-<<<<<<< HEAD
+
     fit_res = cpu_fit(input_matrix = input_matrix,
-=======
-    fit_res <- cpu_fit(input_matrix = input_matrix,
->>>>>>> 1619913d
                       design_matrix = design_matrix,
                       offset_vector = offset_vector,
                       init_overdispersion = init_overdispersion,
@@ -505,8 +442,8 @@
                       overdispersion = overdispersion,
                       n.cores = n.cores, max_iter = max_iter,
                       tolerance = tolerance, verbose = verbose)
-<<<<<<< HEAD
-  }
+  }
+
 
   if (profiling) {
     end = Sys.time()
@@ -550,47 +487,6 @@
     beta_0 <- init_beta(input_matrix, design_matrix, offset_vector)
   }
 
-=======
-  }
-
-  return(list(
-    beta=fit_res$beta,
-    overdispersion=fit_res$theta,
-    iterations=fit_res$iterations,
-    size_factors=sf,
-    offset_vector=offset_vector,
-    design_matrix=design_matrix,
-    input_matrix=input_matrix,
-    input_parameters=list(max_iter=max_iter, tolerance=tolerance, parallel.cores=n.cores)
-  ))
-}
-
-# Inner CPU fitting function
-cpu_fit <- function(input_matrix, design_matrix, offset_vector,
-                    init_overdispersion, init_beta_rough, overdispersion,
-                    n.cores, max_iter, tolerance, verbose) {
-
-  ngenes <- nrow(input_matrix)
-  gene_names <- rownames(input_matrix)
-
-  # - Initialize dispersion ---
-  if (verbose) message("Initialize theta")
-  if (is.null(init_overdispersion)) {
-    dispersion_init <- estimate_dispersion(input_matrix, offset_vector)
-  } else {
-    dispersion_init <- rep(init_overdispersion, nrow(input_matrix))
-  }
-
-  # - Initialize beta ---
-  if (verbose) message("Initialize beta")
-  if (isTRUE(init_beta_rough)) {
-    beta_0 <- matrix(0, nrow = nrow(input_matrix), ncol = ncol(design_matrix))
-    beta_0[, 1] <- DelayedMatrixStats::rowMeans2(input_matrix) %>% log1p()
-  } else {
-    beta_0 <- init_beta(input_matrix, design_matrix, offset_vector)
-  }
-
->>>>>>> 1619913d
   # - Fit betas ---
   if (verbose) message("Fitting beta coefficients")
 
@@ -768,7 +664,7 @@
 #
 #   if (!is.null(size_factors)) {
 #     if (verbose) { message("Compute size factors") }
-#     sf <- calculate_sf(input_matrix, method = size_factors, verbose = verbose)
+p#     sf <- calculate_sf(input_matrix, method = size_factors, verbose = verbose)
 #   } else {
 #     sf <- rep(1, nrow(design_matrix))
 #   }
